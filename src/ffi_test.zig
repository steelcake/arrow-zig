--- conflicted
+++ resolved
@@ -87,7 +87,6 @@
     try run_test(15);
     try run_test(16);
     try run_test(17);
-<<<<<<< HEAD
     try run_test(18);
     try run_test(19);
     try run_test(20);
@@ -111,29 +110,4 @@
     try run_test(38);
     try run_test(39);
     try run_test(40);
-=======
-    // try run_test(18);
-    // try run_test(19);
-    // try run_test(20);
-    // try run_test(21);
-    // try run_test(22);
-    // try run_test(23);
-    // try run_test(24);
-    // try run_test(25);
-    // try run_test(26);
-    // try run_test(27);
-    // try run_test(28);
-    // try run_test(29);
-    // try run_test(30);
-    // try run_test(31);
-    // try run_test(32);
-    // try run_test(33);
-    // try run_test(34);
-    // try run_test(35);
-    // try run_test(36);
-    // try run_test(37);
-    // try run_test(38);
-    // try run_test(39);
-    // try run_test(40);
->>>>>>> 6e2133e4
 }